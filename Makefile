--- conflicted
+++ resolved
@@ -309,11 +309,8 @@
 # cuMEM integration
 ifeq ($(USE_CNMEM), 1)
 	LIBRARIES += cnmem
-<<<<<<< HEAD
-=======
         LIBRARY_DIRS += ${CNMEM_DIR}/build
         INCLUDE_DIRS += ${CNMEM_DIR}/include
->>>>>>> 5a02f49e
 	COMMON_FLAGS += -DUSE_CNMEM
 endif
 
