#ifndef CAFFE_DATA_LAYERS_HPP_
#define CAFFE_DATA_LAYERS_HPP_

#include <vector>
#include <mutex>

#include "caffe/common.hpp"
#include "caffe/blob.hpp"
#include "caffe/data_transformer.hpp"
#include "caffe/internal_thread.hpp"
#include "caffe/layer.hpp"
#include "caffe/proto/caffe.pb.h"
#include "caffe/util/blocking_queue.hpp"

namespace caffe {

/**
 * @brief Provides base for data layers that feed blobs to the Net.
 *
 * TODO(dox): thorough documentation for Forward and proto params.
 */
template<typename Ftype, typename Btype>
class BaseDataLayer : public Layer<Ftype, Btype> {
 public:
  BaseDataLayer(const LayerParameter& param, size_t transf_num);
  virtual ~BaseDataLayer() {}
  // LayerSetUp: implements common data layer setup functionality, and calls
  // DataLayerSetUp to do special data layer setup for individual layer types.
  // This method may not be overridden except by the BasePrefetchingDataLayer.
  void LayerSetUp(const vector<Blob*>& bottom, const vector<Blob*>& top) override;
  virtual void DataLayerSetUp(const vector<Blob*>& bottom, const vector<Blob*>& top) = 0;

  // Data layers should be shared by multiple solvers in parallel
  bool ShareInParallel() const override { return true; }

  // Data layers have no bottoms, so reshaping is trivial.
  void Reshape(const vector<Blob*>& bottom, const vector<Blob*>& top) override {}

  void Backward_cpu(const vector<Blob*>& top, const vector<bool>& propagate_down,
      const vector<Blob*>& bottom) override {}
  void Backward_gpu(const vector<Blob*>& top, const vector<bool>& propagate_down,
      const vector<Blob*>& bottom) override {}

 protected:
  TransformationParameter transform_param_;
  bool output_labels_;
};

template<typename Ftype>
class Batch {
 public:
<<<<<<< HEAD
  TBlob<Ftype> data_, label_;

  Batch() : id_((size_t) -1) {}
  ~Batch() {}
=======
  shared_ptr<TBlob<Ftype>> data_;
  shared_ptr<TBlob<Ftype>> label_;

  Batch() : data_(make_shared<TBlob<Ftype>>()),
            label_(make_shared<TBlob<Ftype>>()),
            id_((size_t) -1) {}

  ~Batch() {
    DLOG(INFO) << data_->count() << " " << label_->count();
  }
>>>>>>> 1d61e1af

  size_t id() const {
    return id_;
  }

  void set_id(size_t id) {
    id_ = id;
  }

  size_t bytes() const {
<<<<<<< HEAD
    return sizeof(Ftype) * (data_.count() + label_.count());
=======
    return sizeof(Ftype) * (data_->count() + label_->count());
>>>>>>> 1d61e1af
  }

  DISABLE_COPY_MOVE_AND_ASSIGN(Batch);

 private:
  size_t id_;
};

template<typename Ftype>
inline bool operator<(const shared_ptr <Batch<Ftype>>& a, const shared_ptr <Batch<Ftype>>& b) {
  return a->id() < b->id();
}

template<typename Ftype>
inline bool operator==(const shared_ptr <Batch<Ftype>>& a, const shared_ptr <Batch<Ftype>>& b) {
  return a->id() == b->id();
}

template<typename Ftype>
inline bool operator>(const shared_ptr <Batch<Ftype>>& a, const shared_ptr <Batch<Ftype>>& b) {
  return a->id() > b->id();
}

template<typename Ftype, typename Btype>
class BasePrefetchingDataLayer : public BaseDataLayer<Ftype, Btype>, public InternalThread {
 public:
  using DT = DataTransformer<Ftype>;
  explicit BasePrefetchingDataLayer(const LayerParameter& param);
  virtual ~BasePrefetchingDataLayer();
  // LayerSetUp: implements common data layer setup functionality, and calls
  // DataLayerSetUp to do special data layer setup for individual layer types.
  // This method may not be overridden.
  void LayerSetUp(const vector<Blob*>& bottom, const vector<Blob*>& top) override;
  void Forward_cpu(const vector<Blob*>& bottom, const vector<Blob*>& top) override;
  void Forward_gpu(const vector<Blob*>& bottom, const vector<Blob*>& top) override;

<<<<<<< HEAD
  DT* dt(int id) {
=======
  DataTransformer<Ftype>* dt(int id) {
>>>>>>> 1d61e1af
    return data_transformers_.at(id).get();
  }

 protected:
  void InternalThreadEntry() override;
  void InternalThreadEntryN(size_t thread_id) override;
  void ResizeQueues();
  void AllocatePrefetch();

  virtual void InitializePrefetch();
  virtual void load_batch(Batch<Ftype>* batch, int thread_id, size_t queue_id) = 0;
  virtual void start_reading() = 0;
  virtual size_t queue_id(size_t thread_id) const {
    return thread_id;
  }
  virtual bool auto_mode() const {
    return auto_mode_;
  }

  size_t batch_id(int thread_id) {
    size_t id = batch_ids_[thread_id];
    batch_ids_[thread_id] += this->threads_num();
    return id;
  }

  void next_batch_queue() {
    // spinning the wheel to the next queue:
    ++next_batch_queue_;
    if (next_batch_queue_ >= queues_num_) {
      next_batch_queue_ = 0;
    }
  }

  static size_t threads(const LayerParameter& param);
  static size_t parser_threads(const LayerParameter& param);
  static bool auto_mode(const LayerParameter& param);

  std::vector<size_t> batch_ids_;
  std::vector<shared_ptr<Batch<Ftype>>> prefetch_;
  const bool auto_mode_;
  size_t parsers_num_, transf_num_, queues_num_;
  std::vector<shared_ptr<BlockingQueue<shared_ptr<Batch<Ftype>>>>> prefetches_full_;
  std::vector<shared_ptr<BlockingQueue<shared_ptr<Batch<Ftype>>>>> prefetches_free_;
  size_t next_batch_queue_;
  // These two are for delayed init only
  std::vector<Blob*> bottom_init_;
  std::vector<Blob*> top_init_;

<<<<<<< HEAD
  vector<shared_ptr<DT>> data_transformers_;
=======
  vector<shared_ptr<DataTransformer<Ftype>>> data_transformers_;
>>>>>>> 1d61e1af
};

}  // namespace caffe

#endif  // CAFFE_DATA_LAYERS_HPP_<|MERGE_RESOLUTION|>--- conflicted
+++ resolved
@@ -49,12 +49,6 @@
 template<typename Ftype>
 class Batch {
  public:
-<<<<<<< HEAD
-  TBlob<Ftype> data_, label_;
-
-  Batch() : id_((size_t) -1) {}
-  ~Batch() {}
-=======
   shared_ptr<TBlob<Ftype>> data_;
   shared_ptr<TBlob<Ftype>> label_;
 
@@ -65,7 +59,6 @@
   ~Batch() {
     DLOG(INFO) << data_->count() << " " << label_->count();
   }
->>>>>>> 1d61e1af
 
   size_t id() const {
     return id_;
@@ -76,11 +69,7 @@
   }
 
   size_t bytes() const {
-<<<<<<< HEAD
-    return sizeof(Ftype) * (data_.count() + label_.count());
-=======
     return sizeof(Ftype) * (data_->count() + label_->count());
->>>>>>> 1d61e1af
   }
 
   DISABLE_COPY_MOVE_AND_ASSIGN(Batch);
@@ -107,7 +96,6 @@
 template<typename Ftype, typename Btype>
 class BasePrefetchingDataLayer : public BaseDataLayer<Ftype, Btype>, public InternalThread {
  public:
-  using DT = DataTransformer<Ftype>;
   explicit BasePrefetchingDataLayer(const LayerParameter& param);
   virtual ~BasePrefetchingDataLayer();
   // LayerSetUp: implements common data layer setup functionality, and calls
@@ -117,11 +105,7 @@
   void Forward_cpu(const vector<Blob*>& bottom, const vector<Blob*>& top) override;
   void Forward_gpu(const vector<Blob*>& bottom, const vector<Blob*>& top) override;
 
-<<<<<<< HEAD
-  DT* dt(int id) {
-=======
   DataTransformer<Ftype>* dt(int id) {
->>>>>>> 1d61e1af
     return data_transformers_.at(id).get();
   }
 
@@ -170,11 +154,7 @@
   std::vector<Blob*> bottom_init_;
   std::vector<Blob*> top_init_;
 
-<<<<<<< HEAD
-  vector<shared_ptr<DT>> data_transformers_;
-=======
   vector<shared_ptr<DataTransformer<Ftype>>> data_transformers_;
->>>>>>> 1d61e1af
 };
 
 }  // namespace caffe
