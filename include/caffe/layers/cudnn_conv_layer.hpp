--- conflicted
+++ resolved
@@ -18,12 +18,6 @@
 
 #ifdef USE_CUDNN
 
-<<<<<<< HEAD
-#if CUDNN_VERSION_MIN(7, 0, 0)
-  #define CUDNN_GROUPING
-#endif
-
-=======
 #if CUDNN_VERSION_MIN(7, 0, 2)
   #define CUDNN_GROUPING
 #endif
@@ -66,7 +60,6 @@
   }
 }
 
->>>>>>> eb825c88
 /*
  * @brief cuDNN implementation of ConvolutionLayer.
  *        Fallback to ConvolutionLayer for CPU mode.
@@ -91,105 +84,18 @@
   static constexpr int ATTEMPTS_TO_RESERVE_WS = 3;
   static MutexVec mv_;
 
-<<<<<<< HEAD
-  // We update it on second Fwd/Bwd pass and we allocate it *once*
-  // when we start third pass. We might recompute it later if demand grows
-  // and/or we suddenly have to get extra memory for other needs.
-  static std::unordered_map<int, size_t> mem_size_estimated_;
-  static size_t mem_size_estimated(int device) {
-    std::lock_guard<std::mutex> lock(mv_[device]);
-    auto it = mem_size_estimated_.find(device);
-    if (it == mem_size_estimated_.end()) {
-      mem_size_estimated_.emplace(device, 0UL);
-      return 0UL;
-    }
-    return it->second;
-  }
-  static void setmax_mem_size_estimated(size_t val, int device) {
-    std::lock_guard<std::mutex> lock(mv_[device]);
-    auto it = mem_size_estimated_.find(device);
-    if (it == mem_size_estimated_.end()) {
-      mem_size_estimated_.emplace(device, val);
-    } else if (val > it->second) {
-      it->second = val;
-    }
-  }
-
-  static std::unordered_map<int, size_t> train_mem_req_all_grps_, test_mem_req_all_grps_;
-  static size_t mem_req_all_grps(int device, Phase phase) {
-    std::lock_guard<std::mutex> lock(mv_[device]);
-    std::unordered_map<int, size_t>& devmap =
-        phase == TRAIN ? train_mem_req_all_grps_ : test_mem_req_all_grps_;
-    auto it = devmap.find(device);
-    if (it == devmap.end()) {
-      devmap.emplace(device, 0UL);
-      return 0UL;
-    }
-    return it->second;
-  }
-  static void setmax_mem_req_all_grps(size_t val, int device, Phase phase) {
-    std::lock_guard<std::mutex> lock(mv_[device]);
-    std::unordered_map<int, size_t>& devmap =
-        phase == TRAIN ? train_mem_req_all_grps_ : test_mem_req_all_grps_;
-    auto it = devmap.find(device);
-    if (it == devmap.end()) {
-      devmap.emplace(device, val);
-    } else if (val > it->second) {
-      it->second = val;
-    }
-  }
-=======
   // We update it on second Fwd/Bwd pass and we allocate it *once*.
   static ValMap<size_t> ws_allocated_;
   static ValMap<size_t> train_mem_req_all_grps_, test_mem_req_all_grps_;
   static ValMap<size_t> train_tmp_weights_mem_, test_tmp_weights_mem_;
   static ValMap<bool> ws_released_;
->>>>>>> eb825c88
 
   // Workspace used by all Convolution layers one after another.
   // We carry it global to prevent unnecessary allocations/deallocations
   // because they hurt performance. It's also shared between TRAIN and TESTS nets.
-<<<<<<< HEAD
-  static std::unordered_map<int, shared_ptr<GPUMemory::Workspace>> workspace_;
-  static GPUMemory::Workspace& workspace(int device) {
-    std::lock_guard<std::mutex> lock(mv_[device]);
-    auto it = workspace_.find(device);
-    if (it == workspace_.end()) {
-      std::pair<std::unordered_map<int, shared_ptr<GPUMemory::Workspace>>::iterator, bool> p =
-          workspace_.emplace(device, make_shared<GPUMemory::Workspace>());
-      it = p.first;
-    }
-    return *(it->second);
-  }
-  // This one is for TRAIN only:
-  static std::unordered_map<int, shared_ptr<GPUMemory::Workspace>> tmp_weights_;
-  static GPUMemory::Workspace& tmp_weights(int device) {
-    std::lock_guard<std::mutex> lock(mv_[device]);
-    auto it = tmp_weights_.find(device);
-    if (it == tmp_weights_.end()) {
-      std::pair<std::unordered_map<int, shared_ptr<GPUMemory::Workspace>>::iterator, bool> p =
-          tmp_weights_.emplace(device, make_shared<GPUMemory::Workspace>());
-      it = p.first;
-    }
-    return *(it->second);
-  }
-  // Stop alloc/dealloc
-  static std::unordered_map<int, bool> was_reduced_;
-  static bool& was_reduced(int device) {
-    std::lock_guard<std::mutex> lock(mv_[device]);
-    auto it = was_reduced_.find(device);
-    if (it == was_reduced_.end()) {
-      std::pair<std::unordered_map<int, bool>::iterator, bool> p =
-          was_reduced_.emplace(device, false);
-      it = p.first;
-    }
-    return it->second;
-  }
-=======
   static PtrMap<GPUMemory::Workspace> workspace_;
   // This one is for TRAIN only:
   static PtrMap<GPUMemory::Workspace> tmp_weights_;
->>>>>>> eb825c88
 
  public:
   explicit CuDNNConvolutionLayer(const LayerParameter& param)
@@ -260,10 +166,6 @@
   bool IsBottomDescChanged(const vector<Blob*>& bottom, bool fwd_mode);
   bool IsConvDescChanged(const vector<Blob*>& bottom, bool fwd_mode);
 
-<<<<<<< HEAD
-  bool use_reshape_;
-  bool initialized_cached_descs_;
-
   bool use_v7grouping() const {
 #ifdef CUDNN_GROUPING
     // Currently accelerated: 1 channel per group, forward only
@@ -273,17 +175,6 @@
 #endif
   }
 
-=======
-  bool use_v7grouping() const {
-#ifdef CUDNN_GROUPING
-    // Currently accelerated: 1 channel per group, forward only
-    return this->channels_ == this->num_output_ && this->channels_ == this->group_;
-#else
-    return false;
-#endif
-  }
-
->>>>>>> eb825c88
   int groups() {
     return this->group_;
   }
@@ -309,26 +200,6 @@
 constexpr int CuDNNConvolutionLayer<Ftype, Btype>::ATTEMPTS_TO_RESERVE_WS;
 
 template<typename Ftype, typename Btype>
-<<<<<<< HEAD
-std::unordered_map<int, shared_ptr<GPUMemory::Workspace>>
-    CuDNNConvolutionLayer<Ftype, Btype>::workspace_;
-
-template<typename Ftype, typename Btype>
-std::unordered_map<int, shared_ptr<GPUMemory::Workspace>>
-    CuDNNConvolutionLayer<Ftype, Btype>::tmp_weights_;
-
-template<typename Ftype, typename Btype>
-std::unordered_map<int, size_t> CuDNNConvolutionLayer<Ftype, Btype>::mem_size_estimated_;
-
-template<typename Ftype, typename Btype>
-std::unordered_map<int, size_t> CuDNNConvolutionLayer<Ftype, Btype>::train_mem_req_all_grps_;
-
-template<typename Ftype, typename Btype>
-std::unordered_map<int, size_t> CuDNNConvolutionLayer<Ftype, Btype>::test_mem_req_all_grps_;
-
-template<typename Ftype, typename Btype>
-std::unordered_map<int, bool> CuDNNConvolutionLayer<Ftype, Btype>::was_reduced_;
-=======
 PtrMap<GPUMemory::Workspace> CuDNNConvolutionLayer<Ftype, Btype>::workspace_;
 template<typename Ftype, typename Btype>
 PtrMap<GPUMemory::Workspace> CuDNNConvolutionLayer<Ftype, Btype>::tmp_weights_;
@@ -345,7 +216,6 @@
 ValMap<size_t> CuDNNConvolutionLayer<Ftype, Btype>::test_tmp_weights_mem_;
 template<typename Ftype, typename Btype>
 ValMap<bool> CuDNNConvolutionLayer<Ftype, Btype>::ws_released_;
->>>>>>> eb825c88
 
 template<typename Ftype, typename Btype>
 MutexVec CuDNNConvolutionLayer<Ftype, Btype>::mv_;
