#ifndef CAFFE_VISION_LAYERS_HPP_
#define CAFFE_VISION_LAYERS_HPP_

#include <string>
#include <utility>
#include <vector>

#include "caffe/blob.hpp"
#include "caffe/common.hpp"
#include "caffe/common_layers.hpp"
#include "caffe/data_layers.hpp"
#include "caffe/layer.hpp"
#include "caffe/loss_layers.hpp"
#include "caffe/neuron_layers.hpp"
#include "caffe/proto/caffe.pb.h"

namespace caffe {

/**
 * @brief Abstract base class that factors out the BLAS code common to
 *        ConvolutionLayer and DeconvolutionLayer.
 */
template <typename Dtype>
class BaseConvolutionLayer : public Layer<Dtype> {
 public:
  explicit BaseConvolutionLayer(const LayerParameter& param)
      : Layer<Dtype>(param) {}
  virtual void LayerSetUp(const vector<Blob<Dtype>*>& bottom,
      const vector<Blob<Dtype>*>& top);
  virtual void Reshape(const vector<Blob<Dtype>*>& bottom,
      const vector<Blob<Dtype>*>& top);

  virtual inline int MinBottomBlobs() const { return 1; }
  virtual inline int MinTopBlobs() const { return 1; }
  virtual inline bool EqualNumBottomTopBlobs() const { return true; }

 protected:
  // Helper functions that abstract away the column buffer and gemm arguments.
  // The last argument in forward_cpu_gemm is so that we can skip the im2col if
  // we just called weight_cpu_gemm with the same input.
  void forward_cpu_gemm(const Dtype* input, const Dtype* weights,
      Dtype* output, bool skip_im2col = false);
  void forward_cpu_bias(Dtype* output, const Dtype* bias);
  void backward_cpu_gemm(const Dtype* input, const Dtype* weights,
      Dtype* output);
  void weight_cpu_gemm(const Dtype* input, const Dtype* output, Dtype*
      weights);
  void backward_cpu_bias(Dtype* bias, const Dtype* input);

#ifndef CPU_ONLY
  void forward_gpu_gemm(const Dtype* col_input, const Dtype* weights,
      Dtype* output, bool skip_im2col = false);
  void forward_gpu_bias(Dtype* output, const Dtype* bias);
  void backward_gpu_gemm(const Dtype* input, const Dtype* weights,
      Dtype* col_output);
  void weight_gpu_gemm(const Dtype* col_input, const Dtype* output, Dtype*
      weights);
  void backward_gpu_bias(Dtype* bias, const Dtype* input);
#endif

  /// @brief The spatial dimensions of the input.
  inline int input_shape(int i) {
    return (*bottom_shape_)[channel_axis_ + i];
  }
  // reverse_dimensions should return true iff we are implementing deconv, so
  // that conv helpers know which dimensions are which.
  virtual bool reverse_dimensions() = 0;
  // Compute height_out_ and width_out_ from other parameters.
  virtual void compute_output_shape() = 0;

  /// @brief The spatial dimensions of a filter kernel.
  Blob<int> kernel_shape_;
  /// @brief The spatial dimensions of the stride.
  Blob<int> stride_;
  /// @brief The spatial dimensions of the padding.
  Blob<int> pad_;
  /// @brief The spatial dimensions of the convolution input.
  Blob<int> conv_input_shape_;
  /// @brief The spatial dimensions of the col_buffer.
  vector<int> col_buffer_shape_;
  /// @brief The spatial dimensions of the output.
  vector<int> output_shape_;
  const vector<int>* bottom_shape_;

  int num_spatial_axes_;
  int bottom_dim_;
  int top_dim_;

  int channel_axis_;
  int num_;
  int channels_;
  int group_;
  int out_spatial_dim_;
  int weight_offset_;
  int num_output_;
  bool bias_term_;
  bool is_1x1_;
  bool force_nd_im2col_;

 private:
  // wrap im2col/col2im so we don't have to remember the (long) argument lists
  inline void conv_im2col_cpu(const Dtype* data, Dtype* col_buff) {
    if (!force_nd_im2col_ && num_spatial_axes_ == 2) {
      im2col_cpu(data, conv_in_channels_,
          conv_input_shape_.cpu_data()[1], conv_input_shape_.cpu_data()[2],
          kernel_shape_.cpu_data()[0], kernel_shape_.cpu_data()[1],
          pad_.cpu_data()[0], pad_.cpu_data()[1],
          stride_.cpu_data()[0], stride_.cpu_data()[1], col_buff);
    } else {
      im2col_nd_cpu(data, num_spatial_axes_, conv_input_shape_.cpu_data(),
          col_buffer_shape_.data(), kernel_shape_.cpu_data(),
          pad_.cpu_data(), stride_.cpu_data(), col_buff);
    }
  }
  inline void conv_col2im_cpu(const Dtype* col_buff, Dtype* data) {
    if (!force_nd_im2col_ && num_spatial_axes_ == 2) {
      col2im_cpu(col_buff, conv_in_channels_,
          conv_input_shape_.cpu_data()[1], conv_input_shape_.cpu_data()[2],
          kernel_shape_.cpu_data()[0], kernel_shape_.cpu_data()[1],
          pad_.cpu_data()[0], pad_.cpu_data()[1],
          stride_.cpu_data()[0], stride_.cpu_data()[1], data);
    } else {
      col2im_nd_cpu(col_buff, num_spatial_axes_, conv_input_shape_.cpu_data(),
          col_buffer_shape_.data(), kernel_shape_.cpu_data(),
          pad_.cpu_data(), stride_.cpu_data(), data);
    }
  }
#ifndef CPU_ONLY
  inline void conv_im2col_gpu(const Dtype* data, Dtype* col_buff) {
    if (!force_nd_im2col_ && num_spatial_axes_ == 2) {
      im2col_gpu(data, conv_in_channels_,
          conv_input_shape_.cpu_data()[1], conv_input_shape_.cpu_data()[2],
          kernel_shape_.cpu_data()[0], kernel_shape_.cpu_data()[1],
          pad_.cpu_data()[0], pad_.cpu_data()[1],
          stride_.cpu_data()[0], stride_.cpu_data()[1], col_buff);
    } else {
      im2col_nd_gpu(data, num_spatial_axes_, num_kernels_im2col_,
          conv_input_shape_.gpu_data(), col_buffer_.gpu_shape(),
          kernel_shape_.gpu_data(), pad_.gpu_data(),
          stride_.gpu_data(), col_buff);
    }
  }
  inline void conv_col2im_gpu(const Dtype* col_buff, Dtype* data) {
    if (!force_nd_im2col_ && num_spatial_axes_ == 2) {
      col2im_gpu(col_buff, conv_in_channels_,
          conv_input_shape_.cpu_data()[1], conv_input_shape_.cpu_data()[2],
          kernel_shape_.cpu_data()[0], kernel_shape_.cpu_data()[1],
          pad_.cpu_data()[0], pad_.cpu_data()[1],
          stride_.cpu_data()[0], stride_.cpu_data()[1], data);
    } else {
      col2im_nd_gpu(col_buff, num_spatial_axes_, num_kernels_col2im_,
          conv_input_shape_.gpu_data(), col_buffer_.gpu_shape(),
          kernel_shape_.gpu_data(), pad_.gpu_data(), stride_.gpu_data(),
          data);
    }
  }
#endif

  int num_kernels_im2col_;
  int num_kernels_col2im_;
  int conv_out_channels_;
  int conv_in_channels_;
  int conv_out_spatial_dim_;
  int kernel_dim_;
  int col_offset_;
  int output_offset_;

  Blob<Dtype> col_buffer_;
  Blob<Dtype> bias_multiplier_;
};

/**
 * @brief Convolves the input image with a bank of learned filters,
 *        and (optionally) adds biases.
 *
 *   Caffe convolves by reduction to matrix multiplication. This achieves
 *   high-throughput and generality of input and filter dimensions but comes at
 *   the cost of memory for matrices. This makes use of efficiency in BLAS.
 *
 *   The input is "im2col" transformed to a channel K' x H x W data matrix
 *   for multiplication with the N x K' x H x W filter matrix to yield a
 *   N' x H x W output matrix that is then "col2im" restored. K' is the
 *   input channel * kernel height * kernel width dimension of the unrolled
 *   inputs so that the im2col matrix has a column for each input region to
 *   be filtered. col2im restores the output spatial structure by rolling up
 *   the output channel N' columns of the output matrix.
 */
template <typename Dtype>
class ConvolutionLayer : public BaseConvolutionLayer<Dtype> {
 public:
  /**
   * @param param provides ConvolutionParameter convolution_param,
   *    with ConvolutionLayer options:
   *  - num_output. The number of filters.
   *  - kernel_size / kernel_h / kernel_w. The filter dimensions, given by
   *  kernel_size for square filters or kernel_h and kernel_w for rectangular
   *  filters.
   *  - stride / stride_h / stride_w (\b optional, default 1). The filter
   *  stride, given by stride_size for equal dimensions or stride_h and stride_w
   *  for different strides. By default the convolution is dense with stride 1.
   *  - pad / pad_h / pad_w (\b optional, default 0). The zero-padding for
   *  convolution, given by pad for equal dimensions or pad_h and pad_w for
   *  different padding. Input padding is computed implicitly instead of
   *  actually padding.
   *  - group (\b optional, default 1). The number of filter groups. Group
   *  convolution is a method for reducing parameterization by selectively
   *  connecting input and output channels. The input and output channel dimensions must be divisible
   *  by the number of groups. For group @f$ \geq 1 @f$, the
   *  convolutional filters' input and output channels are separated s.t. each
   *  group takes 1 / group of the input channels and makes 1 / group of the
   *  output channels. Concretely 4 input channels, 8 output channels, and
   *  2 groups separate input channels 1-2 and output channels 1-4 into the
   *  first group and input channels 3-4 and output channels 5-8 into the second
   *  group.
   *  - bias_term (\b optional, default true). Whether to have a bias.
   *  - engine: convolution has CAFFE (matrix multiplication) and CUDNN (library
   *    kernels + stream parallelism) engines.
   */
  explicit ConvolutionLayer(const LayerParameter& param)
      : BaseConvolutionLayer<Dtype>(param) {}

  virtual inline const char* type() const { return "Convolution"; }

 protected:
  virtual void Forward_cpu(const vector<Blob<Dtype>*>& bottom,
      const vector<Blob<Dtype>*>& top);
  virtual void Forward_gpu(const vector<Blob<Dtype>*>& bottom,
      const vector<Blob<Dtype>*>& top);
  virtual void Backward_cpu(const vector<Blob<Dtype>*>& top,
      const vector<bool>& propagate_down, const vector<Blob<Dtype>*>& bottom);
  virtual void Backward_gpu(const vector<Blob<Dtype>*>& top,
      const vector<bool>& propagate_down, const vector<Blob<Dtype>*>& bottom);
  virtual inline bool reverse_dimensions() { return false; }
  virtual void compute_output_shape();
};

/**
 * @brief Convolve the input with a bank of learned filters, and (optionally)
 *        add biases, treating filters and convolution parameters in the
 *        opposite sense as ConvolutionLayer.
 *
 *   ConvolutionLayer computes each output value by dotting an input window with
 *   a filter; DeconvolutionLayer multiplies each input value by a filter
 *   elementwise, and sums over the resulting output windows. In other words,
 *   DeconvolutionLayer is ConvolutionLayer with the forward and backward passes
 *   reversed. DeconvolutionLayer reuses ConvolutionParameter for its
 *   parameters, but they take the opposite sense as in ConvolutionLayer (so
 *   padding is removed from the output rather than added to the input, and
 *   stride results in upsampling rather than downsampling).
 */
template <typename Dtype>
class DeconvolutionLayer : public BaseConvolutionLayer<Dtype> {
 public:
  explicit DeconvolutionLayer(const LayerParameter& param)
      : BaseConvolutionLayer<Dtype>(param) {}

  virtual inline const char* type() const { return "Deconvolution"; }

 protected:
  virtual void Forward_cpu(const vector<Blob<Dtype>*>& bottom,
      const vector<Blob<Dtype>*>& top);
  virtual void Forward_gpu(const vector<Blob<Dtype>*>& bottom,
      const vector<Blob<Dtype>*>& top);
  virtual void Backward_cpu(const vector<Blob<Dtype>*>& top,
      const vector<bool>& propagate_down, const vector<Blob<Dtype>*>& bottom);
  virtual void Backward_gpu(const vector<Blob<Dtype>*>& top,
      const vector<bool>& propagate_down, const vector<Blob<Dtype>*>& bottom);
  virtual inline bool reverse_dimensions() { return true; }
  virtual void compute_output_shape();
};

#ifdef USE_CUDNN
/*
 * @brief cuDNN implementation of ConvolutionLayer.
 *        Fallback to ConvolutionLayer for CPU mode.
 *
 * cuDNN accelerates convolution through forward kernels for filtering and bias
 * plus backward kernels for the gradient w.r.t. the filters, biases, and
 * inputs. Caffe + cuDNN further speeds up the computation through forward
 * parallelism across groups and backward parallelism across gradients.
 *
 * The CUDNN engine does not have memory overhead for matrix buffers. For many
 * input and filter regimes the CUDNN engine is faster than the CAFFE engine,
 * but for fully-convolutional models and large inputs the CAFFE engine can be
 * faster as long as it fits in memory.
*/
template <typename Dtype>
class CuDNNConvolutionLayer : public ConvolutionLayer<Dtype> {
 public:
  explicit CuDNNConvolutionLayer(const LayerParameter& param)
      : ConvolutionLayer<Dtype>(param), handles_setup_(false) {}
  virtual void LayerSetUp(const vector<Blob<Dtype>*>& bottom,
      const vector<Blob<Dtype>*>& top);
  virtual void Reshape(const vector<Blob<Dtype>*>& bottom,
      const vector<Blob<Dtype>*>& top);
  virtual ~CuDNNConvolutionLayer();

 protected:
  virtual void Forward_gpu(const vector<Blob<Dtype>*>& bottom,
      const vector<Blob<Dtype>*>& top);
  virtual void Backward_gpu(const vector<Blob<Dtype>*>& top,
      const vector<bool>& propagate_down, const vector<Blob<Dtype>*>& bottom);

  bool handles_setup_;
  cudnnHandle_t* handle_;
  cudaStream_t*  stream_;

<<<<<<< HEAD
=======
  // algorithms for forward and backwards convolutions
  cudnnConvolutionFwdAlgo_t *fwd_algo_;
  cudnnConvolutionBwdFilterAlgo_t *bwd_filter_algo_;
  cudnnConvolutionBwdDataAlgo_t *bwd_data_algo_;

>>>>>>> ffee0088
  vector<cudnnTensorDescriptor_t> bottom_descs_, top_descs_;
  cudnnTensorDescriptor_t    bias_desc_;
  cudnnFilterDescriptor_t      filter_desc_;
  vector<cudnnConvolutionDescriptor_t> conv_descs_;
  int bottom_offset_, top_offset_, weight_offset_, bias_offset_;

  size_t *workspace_fwd_sizes_;
  size_t *workspace_bwd_data_sizes_;
  size_t *workspace_bwd_filter_sizes_;
  size_t workspaceSizeInBytes;  // size of underlying storage
  void *workspaceData;  // underlying storage
  void **workspace;  // aliases into workspaceData
};
#endif

/**
 * @brief A helper for image operations that rearranges image regions into
 *        column vectors.  Used by ConvolutionLayer to perform convolution
 *        by matrix multiplication.
 *
 * TODO(dox): thorough documentation for Forward, Backward, and proto params.
 */
template <typename Dtype>
class Im2colLayer : public Layer<Dtype> {
 public:
  explicit Im2colLayer(const LayerParameter& param)
      : Layer<Dtype>(param) {}
  virtual void LayerSetUp(const vector<Blob<Dtype>*>& bottom,
      const vector<Blob<Dtype>*>& top);
  virtual void Reshape(const vector<Blob<Dtype>*>& bottom,
      const vector<Blob<Dtype>*>& top);

  virtual inline const char* type() const { return "Im2col"; }
  virtual inline int ExactNumBottomBlobs() const { return 1; }
  virtual inline int ExactNumTopBlobs() const { return 1; }

 protected:
  virtual void Forward_cpu(const vector<Blob<Dtype>*>& bottom,
      const vector<Blob<Dtype>*>& top);
  virtual void Forward_gpu(const vector<Blob<Dtype>*>& bottom,
      const vector<Blob<Dtype>*>& top);
  virtual void Backward_cpu(const vector<Blob<Dtype>*>& top,
      const vector<bool>& propagate_down, const vector<Blob<Dtype>*>& bottom);
  virtual void Backward_gpu(const vector<Blob<Dtype>*>& top,
      const vector<bool>& propagate_down, const vector<Blob<Dtype>*>& bottom);

  /// @brief The spatial dimensions of a filter kernel.
  Blob<int> kernel_shape_;
  /// @brief The spatial dimensions of the stride.
  Blob<int> stride_;
  /// @brief The spatial dimensions of the padding.
  Blob<int> pad_;

  int num_spatial_axes_;
  int bottom_dim_;
  int top_dim_;

  int channel_axis_;
  int num_;
  int channels_;

  bool force_nd_im2col_;
};

// Forward declare PoolingLayer and SplitLayer for use in LRNLayer.
template <typename Dtype> class PoolingLayer;
template <typename Dtype> class SplitLayer;

/**
 * @brief Normalize the input in a local region across or within feature maps.
 *
 * TODO(dox): thorough documentation for Forward, Backward, and proto params.
 */
template <typename Dtype>
class LRNLayer : public Layer<Dtype> {
 public:
  explicit LRNLayer(const LayerParameter& param)
      : Layer<Dtype>(param) {}
  virtual void LayerSetUp(const vector<Blob<Dtype>*>& bottom,
      const vector<Blob<Dtype>*>& top);
  virtual void Reshape(const vector<Blob<Dtype>*>& bottom,
      const vector<Blob<Dtype>*>& top);

  virtual inline const char* type() const { return "LRN"; }
  virtual inline int ExactNumBottomBlobs() const { return 1; }
  virtual inline int ExactNumTopBlobs() const { return 1; }

 protected:
  virtual void Forward_cpu(const vector<Blob<Dtype>*>& bottom,
      const vector<Blob<Dtype>*>& top);
  virtual void Forward_gpu(const vector<Blob<Dtype>*>& bottom,
      const vector<Blob<Dtype>*>& top);
  virtual void Backward_cpu(const vector<Blob<Dtype>*>& top,
      const vector<bool>& propagate_down, const vector<Blob<Dtype>*>& bottom);
  virtual void Backward_gpu(const vector<Blob<Dtype>*>& top,
      const vector<bool>& propagate_down, const vector<Blob<Dtype>*>& bottom);

  virtual void CrossChannelForward_cpu(const vector<Blob<Dtype>*>& bottom,
      const vector<Blob<Dtype>*>& top);
  virtual void CrossChannelForward_gpu(const vector<Blob<Dtype>*>& bottom,
      const vector<Blob<Dtype>*>& top);
  virtual void WithinChannelForward(const vector<Blob<Dtype>*>& bottom,
      const vector<Blob<Dtype>*>& top);
  virtual void CrossChannelBackward_cpu(const vector<Blob<Dtype>*>& top,
      const vector<bool>& propagate_down, const vector<Blob<Dtype>*>& bottom);
  virtual void CrossChannelBackward_gpu(const vector<Blob<Dtype>*>& top,
      const vector<bool>& propagate_down, const vector<Blob<Dtype>*>& bottom);
  virtual void WithinChannelBackward(const vector<Blob<Dtype>*>& top,
      const vector<bool>& propagate_down, const vector<Blob<Dtype>*>& bottom);

  int size_;
  int pre_pad_;
  Dtype alpha_;
  Dtype beta_;
  Dtype k_;
  int num_;
  int channels_;
  int height_;
  int width_;

  // Fields used for normalization ACROSS_CHANNELS
  // scale_ stores the intermediate summing results
  Blob<Dtype> scale_;

  // Fields used for normalization WITHIN_CHANNEL
  shared_ptr<SplitLayer<Dtype> > split_layer_;
  vector<Blob<Dtype>*> split_top_vec_;
  shared_ptr<PowerLayer<Dtype> > square_layer_;
  Blob<Dtype> square_input_;
  Blob<Dtype> square_output_;
  vector<Blob<Dtype>*> square_bottom_vec_;
  vector<Blob<Dtype>*> square_top_vec_;
  shared_ptr<PoolingLayer<Dtype> > pool_layer_;
  Blob<Dtype> pool_output_;
  vector<Blob<Dtype>*> pool_top_vec_;
  shared_ptr<PowerLayer<Dtype> > power_layer_;
  Blob<Dtype> power_output_;
  vector<Blob<Dtype>*> power_top_vec_;
  shared_ptr<EltwiseLayer<Dtype> > product_layer_;
  Blob<Dtype> product_input_;
  vector<Blob<Dtype>*> product_bottom_vec_;
};

#ifdef USE_CUDNN

template <typename Dtype>
class CuDNNLRNLayer : public LRNLayer<Dtype> {
 public:
  explicit CuDNNLRNLayer(const LayerParameter& param)
      : LRNLayer<Dtype>(param), handles_setup_(false) {}
  virtual void LayerSetUp(const vector<Blob<Dtype>*>& bottom,
      const vector<Blob<Dtype>*>& top);
  virtual void Reshape(const vector<Blob<Dtype>*>& bottom,
      const vector<Blob<Dtype>*>& top);
  virtual ~CuDNNLRNLayer();

 protected:
  virtual void Forward_gpu(const vector<Blob<Dtype>*>& bottom,
      const vector<Blob<Dtype>*>& top);
  virtual void Backward_gpu(const vector<Blob<Dtype>*>& top,
      const vector<bool>& propagate_down, const vector<Blob<Dtype>*>& bottom);

  bool handles_setup_;
  cudnnHandle_t             handle_;
  cudnnLRNDescriptor_t norm_desc_;
  cudnnTensorDescriptor_t bottom_desc_, top_desc_;

  int size_;
  Dtype alpha_, beta_, k_;
};

template <typename Dtype>
class CuDNNLCNLayer : public LRNLayer<Dtype> {
 public:
  explicit CuDNNLCNLayer(const LayerParameter& param)
      : LRNLayer<Dtype>(param), handles_setup_(false), tempDataSize(0),
        tempData1(NULL), tempData2(NULL) {}
  virtual void LayerSetUp(const vector<Blob<Dtype>*>& bottom,
      const vector<Blob<Dtype>*>& top);
  virtual void Reshape(const vector<Blob<Dtype>*>& bottom,
      const vector<Blob<Dtype>*>& top);
  virtual ~CuDNNLCNLayer();

 protected:
  virtual void Forward_gpu(const vector<Blob<Dtype>*>& bottom,
      const vector<Blob<Dtype>*>& top);
  virtual void Backward_gpu(const vector<Blob<Dtype>*>& top,
      const vector<bool>& propagate_down, const vector<Blob<Dtype>*>& bottom);

  bool handles_setup_;
  cudnnHandle_t             handle_;
  cudnnLRNDescriptor_t norm_desc_;
  cudnnTensorDescriptor_t bottom_desc_, top_desc_;

  int size_, pre_pad_;
  Dtype alpha_, beta_, k_;

  size_t tempDataSize;
  void *tempData1, *tempData2;
};

#endif

/**
 * @brief Pools the input image by taking the max, average, etc. within regions.
 *
 * TODO(dox): thorough documentation for Forward, Backward, and proto params.
 */
template <typename Dtype>
class PoolingLayer : public Layer<Dtype> {
 public:
  explicit PoolingLayer(const LayerParameter& param)
      : Layer<Dtype>(param) {}
  virtual void LayerSetUp(const vector<Blob<Dtype>*>& bottom,
      const vector<Blob<Dtype>*>& top);
  virtual void Reshape(const vector<Blob<Dtype>*>& bottom,
      const vector<Blob<Dtype>*>& top);

  virtual inline const char* type() const { return "Pooling"; }
  virtual inline int ExactNumBottomBlobs() const { return 1; }
  virtual inline int MinTopBlobs() const { return 1; }
  // MAX POOL layers can output an extra top blob for the mask;
  // others can only output the pooled inputs.
  virtual inline int MaxTopBlobs() const {
    return (this->layer_param_.pooling_param().pool() ==
            PoolingParameter_PoolMethod_MAX) ? 2 : 1;
  }

 protected:
  virtual void Forward_cpu(const vector<Blob<Dtype>*>& bottom,
      const vector<Blob<Dtype>*>& top);
  virtual void Forward_gpu(const vector<Blob<Dtype>*>& bottom,
      const vector<Blob<Dtype>*>& top);
  virtual void Backward_cpu(const vector<Blob<Dtype>*>& top,
      const vector<bool>& propagate_down, const vector<Blob<Dtype>*>& bottom);
  virtual void Backward_gpu(const vector<Blob<Dtype>*>& top,
      const vector<bool>& propagate_down, const vector<Blob<Dtype>*>& bottom);

  int kernel_h_, kernel_w_;
  int stride_h_, stride_w_;
  int pad_h_, pad_w_;
  int channels_;
  int height_, width_;
  int pooled_height_, pooled_width_;
  bool global_pooling_;
  Blob<Dtype> rand_idx_;
  Blob<int> max_idx_;
};

#ifdef USE_CUDNN
/*
 * @brief cuDNN implementation of PoolingLayer.
 *        Fallback to PoolingLayer for CPU mode.
*/
template <typename Dtype>
class CuDNNPoolingLayer : public PoolingLayer<Dtype> {
 public:
  explicit CuDNNPoolingLayer(const LayerParameter& param)
      : PoolingLayer<Dtype>(param), handles_setup_(false) {}
  virtual void LayerSetUp(const vector<Blob<Dtype>*>& bottom,
      const vector<Blob<Dtype>*>& top);
  virtual void Reshape(const vector<Blob<Dtype>*>& bottom,
      const vector<Blob<Dtype>*>& top);
  virtual ~CuDNNPoolingLayer();
  // Currently, cuDNN does not support the extra top blob.
  virtual inline int MinTopBlobs() const { return -1; }
  virtual inline int ExactNumTopBlobs() const { return 1; }

 protected:
  virtual void Forward_gpu(const vector<Blob<Dtype>*>& bottom,
      const vector<Blob<Dtype>*>& top);
  virtual void Backward_gpu(const vector<Blob<Dtype>*>& top,
      const vector<bool>& propagate_down, const vector<Blob<Dtype>*>& bottom);

  bool handles_setup_;
  cudnnHandle_t             handle_;
  cudnnTensorDescriptor_t bottom_desc_, top_desc_;
  cudnnPoolingDescriptor_t  pooling_desc_;
  cudnnPoolingMode_t        mode_;
};
#endif

/**
 * @brief Does spatial pyramid pooling on the input image
 *        by taking the max, average, etc. within regions
 *        so that the result vector of different sized
 *        images are of the same size.
 */
template <typename Dtype>
class SPPLayer : public Layer<Dtype> {
 public:
  explicit SPPLayer(const LayerParameter& param)
      : Layer<Dtype>(param) {}
  virtual void LayerSetUp(const vector<Blob<Dtype>*>& bottom,
      const vector<Blob<Dtype>*>& top);
  virtual void Reshape(const vector<Blob<Dtype>*>& bottom,
      const vector<Blob<Dtype>*>& top);

  virtual inline const char* type() const { return "SPP"; }
  virtual inline int ExactNumBottomBlobs() const { return 1; }
  virtual inline int ExactNumTopBlobs() const { return 1; }

 protected:
  virtual void Forward_cpu(const vector<Blob<Dtype>*>& bottom,
      const vector<Blob<Dtype>*>& top);
  virtual void Backward_cpu(const vector<Blob<Dtype>*>& top,
      const vector<bool>& propagate_down, const vector<Blob<Dtype>*>& bottom);
  // calculates the kernel and stride dimensions for the pooling layer,
  // returns a correctly configured LayerParameter for a PoolingLayer
  virtual LayerParameter GetPoolingParam(const int pyramid_level,
      const int bottom_h, const int bottom_w, const SPPParameter spp_param);

  int pyramid_height_;
  int bottom_h_, bottom_w_;
  int num_;
  int channels_;
  int kernel_h_, kernel_w_;
  int pad_h_, pad_w_;
  bool reshaped_first_time_;

  /// the internal Split layer that feeds the pooling layers
  shared_ptr<SplitLayer<Dtype> > split_layer_;
  /// top vector holder used in call to the underlying SplitLayer::Forward
  vector<Blob<Dtype>*> split_top_vec_;
  /// bottom vector holder used in call to the underlying PoolingLayer::Forward
  vector<vector<Blob<Dtype>*>*> pooling_bottom_vecs_;
  /// the internal Pooling layers of different kernel sizes
  vector<shared_ptr<PoolingLayer<Dtype> > > pooling_layers_;
  /// top vector holders used in call to the underlying PoolingLayer::Forward
  vector<vector<Blob<Dtype>*>*> pooling_top_vecs_;
  /// pooling_outputs stores the outputs of the PoolingLayers
  vector<Blob<Dtype>*> pooling_outputs_;
  /// the internal Flatten layers that the Pooling layers feed into
  vector<FlattenLayer<Dtype>*> flatten_layers_;
  /// top vector holders used in call to the underlying FlattenLayer::Forward
  vector<vector<Blob<Dtype>*>*> flatten_top_vecs_;
  /// flatten_outputs stores the outputs of the FlattenLayers
  vector<Blob<Dtype>*> flatten_outputs_;
  /// bottom vector holder used in call to the underlying ConcatLayer::Forward
  vector<Blob<Dtype>*> concat_bottom_vec_;
  /// the internal Concat layers that the Flatten layers feed into
  shared_ptr<ConcatLayer<Dtype> > concat_layer_;
};

}  // namespace caffe

#endif  // CAFFE_VISION_LAYERS_HPP_<|MERGE_RESOLUTION|>--- conflicted
+++ resolved
@@ -305,14 +305,11 @@
   cudnnHandle_t* handle_;
   cudaStream_t*  stream_;
 
-<<<<<<< HEAD
-=======
   // algorithms for forward and backwards convolutions
   cudnnConvolutionFwdAlgo_t *fwd_algo_;
   cudnnConvolutionBwdFilterAlgo_t *bwd_filter_algo_;
   cudnnConvolutionBwdDataAlgo_t *bwd_data_algo_;
 
->>>>>>> ffee0088
   vector<cudnnTensorDescriptor_t> bottom_descs_, top_descs_;
   cudnnTensorDescriptor_t    bias_desc_;
   cudnnFilterDescriptor_t      filter_desc_;
