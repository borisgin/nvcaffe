--- conflicted
+++ resolved
@@ -114,11 +114,7 @@
       CHECK_EQ((size_t) -1, batch->id());
       load_batch(batch.get(), thread_id, qid);
       if (Caffe::mode() == Caffe::GPU) {
-<<<<<<< HEAD
-        batch->data_.async_gpu_push();
-=======
         batch->data_->async_gpu_push();
->>>>>>> 1d61e1af
         if (this->output_labels_) {
           batch->label_->async_gpu_push();
         }
@@ -197,11 +193,7 @@
 #ifndef CPU_ONLY
   if (Caffe::mode() == Caffe::GPU) {
     for (int i = 0; i < prefetch_.size(); ++i) {
-<<<<<<< HEAD
-      prefetch_[i]->data_.allocate_data();
-=======
       prefetch_[i]->data_->allocate_data();
->>>>>>> 1d61e1af
       if (this->output_labels_) {
         prefetch_[i]->label_->allocate_data();
       }
