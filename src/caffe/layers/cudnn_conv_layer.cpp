--- conflicted
+++ resolved
@@ -140,14 +140,9 @@
   top_offset_ = (this->num_output_ / this->group_)
       * this->height_out_ * this->width_out_;
 
-<<<<<<< HEAD
-  // workspace needed for algo1 on kepler or maxwell
-  size_t max_workspace_bytes = 1048576 * 8; // 8 MB
-=======
   // Specify workspace limit for kernels directly until we have a
   // planning strategy and a rewrite of Caffe's GPU memory mangagement
   size_t workspace_limit_bytes = 8*1024*1024;
->>>>>>> fff5d933
 
   for (int i = 0; i < bottom.size(); i++) {
     cudnn::setTensor4dDesc<Dtype>(&bottom_descs_[i],
@@ -196,11 +191,7 @@
       CUDNN_CHECK(cudnnGetConvolutionBackwardFilterAlgorithm(handle_[0],
             bottom_descs_[i], top_descs_[i], conv_descs_[i], filter_desc_,
             CUDNN_CONVOLUTION_BWD_FILTER_SPECIFY_WORKSPACE_LIMIT,
-<<<<<<< HEAD
-            max_workspace_bytes, &bwd_filter_algo_[i]) );
-=======
             workspace_limit_bytes, &bwd_filter_algo_[i]) );
->>>>>>> fff5d933
     } else {
       bwd_filter_algo_[i] = GetCuDNNBwdFilterAlgo(
                   this->layer_param_.convolution_param().cudnnbwdfilteralgo());
@@ -215,11 +206,7 @@
       CUDNN_CHECK(cudnnGetConvolutionBackwardDataAlgorithm(handle_[0],
             filter_desc_, top_descs_[i], conv_descs_[i], bottom_descs_[i],
             CUDNN_CONVOLUTION_BWD_DATA_SPECIFY_WORKSPACE_LIMIT,
-<<<<<<< HEAD
-            max_workspace_bytes, &bwd_data_algo_[i]));
-=======
           workspace_limit_bytes, &bwd_data_algo_[i]));
->>>>>>> fff5d933
     } else {
       bwd_data_algo_[i] = GetCuDNNBwdDataAlgo(
                   this->layer_param_.convolution_param().cudnnbwddataalgo());
