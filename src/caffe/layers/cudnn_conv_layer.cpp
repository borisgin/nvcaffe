--- conflicted
+++ resolved
@@ -217,10 +217,7 @@
   workspace_bytes = align_down<7>(
       std::min(static_cast<size_t>(total_memory - PAGE_SIZE),
           static_cast<size_t>(mem_size_estimated_)));
-<<<<<<< HEAD
-=======
   workspace_bytes *= groups();
->>>>>>> 9453c2df
   if (workspace_bytes <= workspace_.size()) {
     return workspace_.size();  // job is done by previous layer on this GPU
   }
@@ -229,11 +226,7 @@
   if (workspace_bytes > workspace_limit_bytes) {
     LOG(WARNING) << "[" << Caffe::current_device()
         << "] Current workspace (" << std::round(workspace_.size() * 1.e-7) * 0.01F << "G)"
-<<<<<<< HEAD
-        << " Estimated requirement (" << std::round(workspace_bytes * 1.e-7) * 0.01F << "G).";
-=======
         << " Estimated requirement (" << std::round(workspace_bytes * 1.e-7) * 0.01F << "G)";
->>>>>>> 9453c2df
     workspace_bytes = align_down<7>(workspace_limit_bytes);
   }
   int attempts = ATTEMPTS_TO_RESERVE_WS;
