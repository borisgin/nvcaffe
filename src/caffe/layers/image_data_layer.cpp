#include <opencv2/core/core.hpp>

#include <fstream>  // NOLINT(readability/streams)
#include <iostream>  // NOLINT(readability/streams)
#include <string>
#include <utility>
#include <vector>

#include "caffe/data_transformer.hpp"
#include "caffe/layers/base_data_layer.hpp"
#include "caffe/layers/image_data_layer.hpp"
#include "caffe/util/benchmark.hpp"
#include "caffe/util/io.hpp"
#include "caffe/util/math_functions.hpp"
#include "caffe/util/rng.hpp"

namespace caffe {

template <typename Ftype, typename Btype>
ImageDataLayer<Ftype, Btype>::~ImageDataLayer<Ftype, Btype>() {
  if (layer_inititialized_flag_.is_set()) {
    this->StopInternalThread();
  }
}

template <typename Ftype, typename Btype>
void ImageDataLayer<Ftype, Btype>::DataLayerSetUp(const vector<Blob*>& bottom,
      const vector<Blob*>& top) {
  const int new_height = this->layer_param_.image_data_param().new_height();
  const int new_width  = this->layer_param_.image_data_param().new_width();
  const bool is_color  = this->layer_param_.image_data_param().is_color();
  string root_folder = this->layer_param_.image_data_param().root_folder();

  CHECK((new_height == 0 && new_width == 0) ||
      (new_height > 0 && new_width > 0)) << "Current implementation requires "
      "new_height and new_width to be set at the same time.";
  // Read the file with filenames and labels
  const string& source = this->layer_param_.image_data_param().source();
  LOG(INFO) << "Opening file " << source;
  std::ifstream infile(source.c_str());
  string filename;
  int label;
  while (infile >> filename >> label) {
    lines_.push_back(std::make_pair(filename, label));
  }

  if (this->layer_param_.image_data_param().shuffle()) {
    // randomly shuffle data
    LOG(INFO) << "Shuffling data";
    prefetch_rng_.reset(new Caffe::RNG(caffe_rng_rand()));
    ShuffleImages();
  }
  LOG(INFO) << "A total of " << lines_.size() << " images.";

  lines_id_ = 0;
  // Check if we would need to randomly skip a few data points
  if (this->layer_param_.image_data_param().rand_skip()) {
    unsigned int skip = caffe_rng_rand() %
        this->layer_param_.image_data_param().rand_skip();
    LOG(INFO) << "Skipping first " << skip << " data points.";
    CHECK_GT(lines_.size(), skip) << "Not enough points to skip";
    lines_id_ = skip;
  }
  // Read an image, and use it to initialize the top blob.
  cv::Mat cv_img = ReadImageToCVMat(root_folder + lines_[lines_id_].first,
      new_height, new_width, is_color);
  CHECK(cv_img.data) << "Could not load " << lines_[lines_id_].first;
  // Reshape prefetch_data and top[0] according to the batch_size.
  const int batch_size = this->layer_param_.image_data_param().batch_size();
  CHECK_GT(batch_size, 0) << "Positive batch size required";
  vector<int> top_shape { batch_size, cv_img.channels(), cv_img.rows, cv_img.cols };
  for (int i = 0; i < this->prefetch_.size(); ++i) {
    this->prefetch_[i]->data_->Reshape(top_shape);
  }
  top[0]->Reshape(top_shape);

  LOG(INFO) << "output data size: " << top[0]->num() << ", "
      << top[0]->channels() << ", " << top[0]->height() << ", "
      << top[0]->width();
  // label
  vector<int> label_shape(1, batch_size);
  top[1]->Reshape(label_shape);
  for (int i = 0; i < this->prefetch_.size(); ++i) {
    this->prefetch_[i]->label_->Reshape(label_shape);
  }
  layer_inititialized_flag_.set();
}

template <typename Ftype, typename Btype>
void ImageDataLayer<Ftype, Btype>::ShuffleImages() {
  caffe::rng_t* prefetch_rng =
      static_cast<caffe::rng_t*>(prefetch_rng_->generator());
  shuffle(lines_.begin(), lines_.end(), prefetch_rng);
}

template<typename Ftype, typename Btype>
void ImageDataLayer<Ftype, Btype>::InitializePrefetch() {}

// This function is called on prefetch thread
template <typename Ftype, typename Btype>
void ImageDataLayer<Ftype, Btype>::load_batch(Batch<Ftype>* batch, int thread_id, size_t queue_id) {
  CPUTimer batch_timer;
  batch_timer.Start();
  double read_time = 0;
  double trans_time = 0;
  CPUTimer timer;
<<<<<<< HEAD
  CHECK(batch->data_.count());
=======
  CHECK(batch->data_->count());
>>>>>>> 1d61e1af
  ImageDataParameter image_data_param = this->layer_param_.image_data_param();
  const int batch_size = image_data_param.batch_size();
  const int new_height = image_data_param.new_height();
  const int new_width = image_data_param.new_width();
  const bool is_color = image_data_param.is_color();
  string root_folder = image_data_param.root_folder();

  // Reshape according to the first image of each batch
  // on single input batches allows for inputs of varying dimension.
  cv::Mat cv_img = ReadImageToCVMat(root_folder + lines_[lines_id_].first,
      new_height, new_width, is_color);
  CHECK(cv_img.data) << "Could not load " << lines_[lines_id_].first;
  // Infer the expected blob shape from a cv_img.
  vector<int> top_shape { batch_size, cv_img.channels(), cv_img.rows, cv_img.cols };
<<<<<<< HEAD
  batch->data_.Reshape(top_shape);
=======
  batch->data_->Reshape(top_shape);
>>>>>>> 1d61e1af
  vector<int> label_shape(1, batch_size);
  batch->label_->Reshape(label_shape);

  Ftype* prefetch_data = batch->data_->mutable_cpu_data();
  Ftype* prefetch_label = batch->label_->mutable_cpu_data();

  // datum scales
  const int lines_size = lines_.size();
<<<<<<< HEAD
  const size_t buf_len = batch->data_.offset(1);
=======
  const size_t buf_len = batch->data_->offset(1);
>>>>>>> 1d61e1af
  for (int item_id = 0; item_id < batch_size; ++item_id) {
    // get a blob
    timer.Start();
    CHECK_GT(lines_size, lines_id_);
    cv::Mat cv_img = ReadImageToCVMat(root_folder + lines_[lines_id_].first,
        new_height, new_width, is_color);
    CHECK(cv_img.data) << "Could not load " << lines_[lines_id_].first;
    read_time += timer.MicroSeconds();
    timer.Start();
    // Apply transformations (mirror, crop...) to the image
<<<<<<< HEAD
    int offset = batch->data_.offset(item_id);
    this->dt(0)->Transform(cv_img, buf_len, prefetch_data + offset);
=======
    int offset = batch->data_->offset(item_id);
    this->dt(0)->Transform(cv_img, prefetch_data + offset, buf_len);
>>>>>>> 1d61e1af
    trans_time += timer.MicroSeconds();

    prefetch_label[item_id] = lines_[lines_id_].second;
    // go to the next iter
    lines_id_++;
    if (lines_id_ >= lines_size) {
      // We have reached the end. Restart from the first.
      DLOG(INFO) << this->print_current_device() << "Restarting data prefetching from start.";
      lines_id_ = 0;
      if (this->layer_param_.image_data_param().shuffle()) {
        ShuffleImages();
      }
    }
  }
  batch_timer.Stop();
  DLOG(INFO) << this->print_current_device()
             << "Prefetch batch: " << batch_timer.MilliSeconds() << " ms.";
  DLOG(INFO) << this->print_current_device()
             << "     Read time: " << read_time / 1000 << " ms.";
  DLOG(INFO) << this->print_current_device()
             << "Transform time: " << trans_time / 1000 << " ms.";

  batch->set_id(this->batch_id(thread_id));
}

INSTANTIATE_CLASS_CPU_FB(ImageDataLayer);

}  // namespace caffe<|MERGE_RESOLUTION|>--- conflicted
+++ resolved
@@ -104,11 +104,7 @@
   double read_time = 0;
   double trans_time = 0;
   CPUTimer timer;
-<<<<<<< HEAD
-  CHECK(batch->data_.count());
-=======
   CHECK(batch->data_->count());
->>>>>>> 1d61e1af
   ImageDataParameter image_data_param = this->layer_param_.image_data_param();
   const int batch_size = image_data_param.batch_size();
   const int new_height = image_data_param.new_height();
@@ -123,11 +119,7 @@
   CHECK(cv_img.data) << "Could not load " << lines_[lines_id_].first;
   // Infer the expected blob shape from a cv_img.
   vector<int> top_shape { batch_size, cv_img.channels(), cv_img.rows, cv_img.cols };
-<<<<<<< HEAD
-  batch->data_.Reshape(top_shape);
-=======
   batch->data_->Reshape(top_shape);
->>>>>>> 1d61e1af
   vector<int> label_shape(1, batch_size);
   batch->label_->Reshape(label_shape);
 
@@ -136,11 +128,7 @@
 
   // datum scales
   const int lines_size = lines_.size();
-<<<<<<< HEAD
-  const size_t buf_len = batch->data_.offset(1);
-=======
   const size_t buf_len = batch->data_->offset(1);
->>>>>>> 1d61e1af
   for (int item_id = 0; item_id < batch_size; ++item_id) {
     // get a blob
     timer.Start();
@@ -151,13 +139,8 @@
     read_time += timer.MicroSeconds();
     timer.Start();
     // Apply transformations (mirror, crop...) to the image
-<<<<<<< HEAD
-    int offset = batch->data_.offset(item_id);
-    this->dt(0)->Transform(cv_img, buf_len, prefetch_data + offset);
-=======
     int offset = batch->data_->offset(item_id);
     this->dt(0)->Transform(cv_img, prefetch_data + offset, buf_len);
->>>>>>> 1d61e1af
     trans_time += timer.MicroSeconds();
 
     prefetch_label[item_id] = lines_[lines_id_].second;
