--- conflicted
+++ resolved
@@ -15,20 +15,9 @@
   if (!propagate_down[0]) {
     return;
   }
-<<<<<<< HEAD
-  if (top.size() == 2) {
-    caffe_gpu_incr(count_, top[1]->gpu_diff<Btype>(), bottom[0]->mutable_gpu_diff<Btype>());
-  } else {
-    // Add remaining top blob diffs.
-    for (int i = 1; i < top.size(); ++i) {
-      caffe_gpu_axpy(count_, Btype(1.), top[i]->gpu_diff<Btype>(),
-          bottom[0]->mutable_gpu_diff<Btype>());
-    }
-=======
   // Add remaining top blob diffs.
   for (int i = 1; i < top.size(); ++i) {
     caffe_gpu_incr(count_, top[i]->gpu_diff<Btype>(), bottom[0]->mutable_gpu_diff<Btype>());
->>>>>>> 1d61e1af
   }
 }
 
